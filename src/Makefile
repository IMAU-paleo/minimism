--- conflicted
+++ resolved
@@ -60,10 +60,7 @@
         reference_fields_module.o \
         basal_conditions_and_sliding_module.o \
         general_ice_model_data_module.o \
-<<<<<<< HEAD
-=======
         thermodynamics_module.o \
->>>>>>> dfdfbf63
         ice_velocity_module.o \
         ice_thickness_module.o \
         ice_dynamics_module.o \
